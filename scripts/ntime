--- conflicted
+++ resolved
@@ -38,25 +38,12 @@
 else:
     x = Time.now()
 
-<<<<<<< HEAD
-print('UTC        : ',x.utc.iso)
-print('TT         : ',x.tt.iso)
-print("MET        : ",(x-MET0).to(u.s).value)
-print("GPS Time   : ",(x-GPS0).to(u.s).value)
-print("MJD (UTC)  : ",x.utc.mjd)
-print("MJD (TT)   : ",x.tt.mjd)
-x.format = 'yday'
-x.out_subfmt = 'date'
-print('YEAR:DOY   : ',x)
-=======
 print("UTC        : ", x.utc.iso)
 print("TT         : ", x.tt.iso)
-x.format = "yday"
-x.out_subfmt = "date"
-print("YEAR:DOY   : ", x)
-
 print("MET        : ", (x - MET0).to(u.s).value)
 print("GPS Time   : ", (x - GPS0).to(u.s).value)
 print("MJD (UTC)  : ", x.utc.mjd)
 print("MJD (TT)   : ", x.tt.mjd)
->>>>>>> e1aff66e
+x.format = "yday"
+x.out_subfmt = "date"
+print("YEAR:DOY   : ", x)