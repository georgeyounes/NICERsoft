import numpy as np
import matplotlib.pyplot as plot
import copy
import scipy
from scipy import ndimage
from astropy import log

from nicer.values import *

#------------------------THIS MAKES THE TOTAL COUNT HISTOGRAM---------------------------
def event_counter(etable):
    'Count events by DET_ID'
    IDevents = np.zeros_like(IDS)

    for i, id in enumerate(IDS):
        IDevents[i] = np.count_nonzero(etable['DET_ID'] == id)

    return IDevents

def hist_use(etable):
    'Creates array of event count per ID and colors to those > 1 sigma from mean red'
    # Make array of event counts by DET_ID
    IDevents = event_counter(etable)

    # Remove any that have 0 counts and compute std dev
    temp = np.delete(IDevents, np.where(IDevents == 0))
    stdev = np.std(temp)
    colors = np.array(['k']*len(IDevents))

    # Set points that are off by more that 1 sigma to red
    diff = np.array(IDevents,dtype=np.float)-np.mean(temp)
    idx = np.where(diff>stdev)[0]
    colors[idx] = 'r'

    return IDevents, colors


def plot_total_count_hist(etable, ax_rate, ax_counts):
    'Plots event count per ID as a histogram with event count and countrate on y axes'

    num_events, colors = hist_use(etable)

    tc = ax_counts.bar(IDS, num_events, color = colors)
    rate = np.array(num_events,dtype=np.float) / etable.meta['EXPOSURE']

    ax_rate.set_ylabel('c/s')
    #countrate.set_ylim([np.min(rate)-20,np.max(rate)+20])

    ax_counts.set_xlabel('DET_ID')
    ax_counts.set_ylabel('# of Events')
    plot.locator_params(nticks = 20)
    plot.title('Total Event Count by Detector')
    #total_counts.set_ylim([np.min(num_events)-20, np.max(num_events)+20])

    return num_events

#----------------------THIS MAKES THE GRAYSCALE ID/EVENT COUNT CHART---------------------
def structure(etable, num_events):
    'Creates a grid where the xy pair corresponds to RAWX,RAWY and value at each entry is event count'
    rawx = np.zeros_like(IDS)
    rawy = np.zeros_like(IDS)


    #getting RAWX and RAWY vals for each ID
    for count, id in enumerate(IDS):
        idx = np.where(etable['DET_ID']==(id))[0]
        if len(idx) > 0:
            rawx[count] = etable['RAWX'][idx][0]
            rawy[count] = etable['RAWY'][idx][0]

        else:
            rawx[count] = 0
            rawy[count] = 0

    #In STRUCTURE, each element corresponds to the geometric position
    # of each detector, while the value is the # of counts
    structure = np.zeros(shape = (7,8))

    for i in xrange(len(rawx)):
        structure[int(rawy[i])][int(rawx[i])] = num_events[i]

    return structure

def plot_detector_chart(etable, num_events,  ax_map):
    'Plots the structure created in structure() above as a grayscale grid'
    #WANT TO GET THE ORIGIN IN THE TOP RIGHT HAND CORNER
    struct = structure(etable, num_events)
    #plot.style.use('grayscale')
    ax_img = plot.imshow(struct, origin = 'lower')
    plot.gca().invert_yaxis()
    plot.gca().invert_xaxis()
    plot.rcParams.update({'font.size' : 8})
    plot.title('Total Event Count by Detector Location')
    plot.xlabel('Raw X')
    plot.ylabel('Raw Y')
    plot.colorbar(ax_img, orientation = 'horizontal')

    return

#----------------------THIS MAKES THE LIGHT CURVE---------------------------
def light_curve(etable,binsize):
    'Bins events as a histogram to be plotted as the light curve. returns bins and the histogram'
    met0 = etable['MET'].min()
    t = etable['MET']-met0

    # Add 1 bin to make sure last bin covers last events
    bins = np.arange(0.0,t.max()+binsize,binsize)
    sums, edges = np.histogram(t, bins=bins)

    # Chop off last bin edge, which is only for computing histogram, not plotting
    return bins[:-1], sums

def plot_light_curve(etable, ax_rate, ax_count, lclog, binsize=1.0):
    'Compute binned light curve of events and return mean rate,plots light curve'
    bins, sums = light_curve(etable, binsize=binsize)
    ax_count.plot(bins, sums, linewidth = .6)


    # Compute mean rate
    rate = sums/binsize
    mean_rate = rate.mean()

    label = 'Mean Rate: {0:.3f} c/s'.format(rate.mean())
    # Plot line at mean counts per bin
    mean_counts = sums.mean()
    ax_rate.plot([bins[0],bins[-1]], [mean_counts,mean_counts], 'r--', label = label)

    ax_rate.legend(loc = 4)
    ax_count.set_title('Light Curve')
    ax_count.set_xlabel('Time Elapsed (s)')
    ax_count.set_ylabel('Counts')
<<<<<<< HEAD
    #ax_count.set_yscale('log')
=======
    if lclog:
    	ax_count.set_yscale('log')
        ax_rate.set_yscale('log')
>>>>>>> c7fabe10
    #Plot the counts / second on the other y axis

    ax_rate.set_ylabel('c/s')
    #ax_rate.set_ylim([np.min(rate),np.max(rate)])
    # Compute the mean rate
    return mean_rate

#-------------------------------THIS PLOTS THE FAST TO SLOW AND SLOW TO FAST------------------
def plot_slowfast(etable):
    'Scatter plot of slow and fast PHA, highlighting points above ratio cut'

    # Ratio is SLOW to FAST. Edge events should have ratio bigger than cut
    ratio = np.array(etable['PHA'],dtype=np.float)/np.array(etable['PHA_FAST'],dtype=np.float)

    ratio_cut = 1.4
    colors = np.array(['k']*len(ratio))
    idx = np.where(ratio>ratio_cut)[0]
    colors[idx] = 'r'

    fastslow_ratio = plot.scatter(etable['PHA'], etable['PHA_FAST'], s=.4, c = colors)

    phax = np.arange(0,etable['PHA'].max())
    plot.plot(phax, phax/ratio_cut, 'g--', linewidth = 0.5)

    plot.title('PHA Fast vs. PHA Slow')
    plot.xlabel('PHA')
    plot.ylabel('PHA_FAST')

    nfastonly = np.count_nonzero(np.logical_and(etable['EVENT_FLAGS'][:,FLAG_FAST],
                                            np.logical_not(etable['EVENT_FLAGS'][:,FLAG_SLOW])))
    nslowonly = np.count_nonzero(np.logical_and(etable['EVENT_FLAGS'][:,FLAG_SLOW],
                                            np.logical_not(etable['EVENT_FLAGS'][:,FLAG_FAST])))
    nboth = np.count_nonzero(np.logical_and(etable['EVENT_FLAGS'][:,FLAG_SLOW],
                                            etable['EVENT_FLAGS'][:,FLAG_FAST]))
    fast_str = "# of fast only  : " + str(nfastonly)
    slow_str = "# of slow only : " + str(nslowonly)
    total =    "# of both        : " + str(nboth)
    plot.annotate(fast_str, xy=(0.03, 0.85), xycoords='axes fraction')
    plot.annotate(slow_str, xy=(0.03, 0.8), xycoords='axes fraction')
    plot.annotate(total, xy=(0.03, 0.75), xycoords='axes fraction')
    plot.annotate("Ratio cut = {0:.2f}".format(ratio_cut),xy=(0.65,0.1),xycoords='axes fraction')
    return fastslow_ratio

#-------------------------------THIS PLOTS THE ENERGY SPECTRUM------------------
def calc_pi(etable, calfile):
    'Compute PI from PHA (slow) using approximate linear calibration'

    # Load calibration file
    det_ids, e0s, gains = np.loadtxt(calfile,unpack=True)
    det_ids = np.array(det_ids,dtype=int)

    e_keV = np.zeros_like(etable['PHA'],dtype=np.float)

    for d, e0, g  in zip(det_ids,e0s,gains):
        idx = np.where(etable['DET_ID'] == d)[0]
        e_keV[idx] = e0 + g*etable['PHA'][idx]

    pi = np.array(e_keV/PI_TO_KEV,dtype=np.int)
    return pi

def plot_energy_spec(etable):
    'plots the energy spectrum of PI'
    plot.hist(etable['PI']*PI_TO_KEV, bins=200, range=(0.0,15.0),
        histtype='step')
    plot.yscale('log')
    #plot.xscale('log')
    plot.title('PI Spectrum')
    plot.xlabel('Energy (keV)')
    plot.ylabel('Counts')

    return
#-------------------------------THIS PLOTS THE POWER SPECTRUM (FFT)--------------
def choose_N(orig_N):
    """
    choose_N(orig_N):
        Choose a time series length that is larger than
            the input value but that is highly factorable.
            Note that the returned value must be divisible
            by at least the maximum downsample factor * 2.
            Currently, this is 8 * 2 = 16.
    """
    # A list of 4-digit numbers that are highly factorable by small primes
    goodfactors = [1008, 1024, 1056, 1120, 1152, 1200, 1232, 1280, 1296,
                   1344, 1408, 1440, 1536, 1568, 1584, 1600, 1680, 1728,
                   1760, 1792, 1920, 1936, 2000, 2016, 2048, 2112, 2160,
                   2240, 2304, 2352, 2400, 2464, 2560, 2592, 2640, 2688,
                   2800, 2816, 2880, 3024, 3072, 3136, 3168, 3200, 3360,
                   3456, 3520, 3584, 3600, 3696, 3840, 3872, 3888, 3920,
                   4000, 4032, 4096, 4224, 4320, 4400, 4480, 4608, 4704,
                   4752, 4800, 4928, 5040, 5120, 5184, 5280, 5376, 5488,
                   5600, 5632, 5760, 5808, 6000, 6048, 6144, 6160, 6272,
                   6336, 6400, 6480, 6720, 6912, 7040, 7056, 7168, 7200,
                   7392, 7680, 7744, 7776, 7840, 7920, 8000, 8064, 8192,
                   8400, 8448, 8624, 8640, 8800, 8960, 9072, 9216, 9408,
                   9504, 9600, 9680, 9856]
    if orig_N < 10000:
        return 0
    # Get the number represented by the first 4 digits of orig_N
    first4 = int(str(orig_N)[:4])
    # Now get the number that is just bigger than orig_N
    # that has its first 4 digits equal to "factor"
    for factor in goodfactors:
        if factor > first4: break
    new_N = factor
    while new_N < orig_N:
        new_N *= 10
    # Finally, compare new_N to the closest power_of_two
    # greater than orig_N.  Take the closest.
    two_N = 2
    while two_N < orig_N:
        two_N *= 2
    if two_N < new_N: return two_N
    else: return new_N

def plot_fft_of_power(etable):
    'plots the power spectrum'
    METmin = etable['MET'].min()
    T = etable['MET'].max() - etable['MET'].min()
    dt = 0.0005

    # Choose good number of bins for efficient FFT
    n = choose_N(T/dt)
    bins = np.arange(n)*dt
    ts, edges = np.histogram(etable['MET']-METmin,bins)

    ft = np.fft.rfft(ts)
    power = (ft * ft.conj()).real
    power /= len(etable['MET'])
    power[0:100] = 0.0
    x = np.fft.rfftfreq(len(ts), dt)
    plot.semilogy(x,power)
    plot.title('Power Spectrum')
    plot.xlabel('Frequency')
    plot.ylabel('Power')
    return
#-------------------------------THIS PLOTS THE DEADTIME HISTOGRAM------------------
def plot_deadtime(etable):
    'Plot histogram of detector deadtime in microseconds.'
    us = etable['DEADTIME']*1.0e6
    # Bin at 1 us resolution
    max = np.floor(us.max())+1
    plot.hist(us,range=(0.0,max), bins=int(max),log=True)
    #plot.ticklabel_format(style = 'sci', axis='x', scilimits = (0,0))
    plot.title('Histogram of deadtime')
    plot.xlabel('Deadtime [microseconds]')
    plot.ylabel('Frequency [occurrences]')

    return

#-------------------------PULSE PROFILE----------------------------------
'''
def pulse_profile(etable, orbfile, parfile):

    import astropy.io.fits as pyfits
    import pint.toa, pint.models
    from pint.event_toas import load_NICER_TOAs
    from pint.event_toas import load_RXTE_TOAs
    from pint.plot_utils import phaseogram_binned
    from pint.observatory.nicer_obs import NICERObs
    from pint.observatory.rxte_obs import RXTEObs

   ### Make arguments for parfile and orbfile and only do this if both are present

    log.info('Event file TELESCOPE = {0}, INSTRUMENT = {1}'.format(etable.meta['TELESCOP'],
       etable.meta['INSTRUME']))
    if etable.meta['TELESCOP'] == 'NICER':
        # Instantiate NICERObs once so it gets added to the observatory registry
       if orbfile is not None:
           log.info('Setting up NICER observatory')
           NICERObs(name='NICER',FPorbname=orbfile,tt2tdb_mode='none')
       # Read event file and return list of TOA objects
       tl  = load_NICER_TOAs(eventname)

   elif hdr['TELESCOP'] == 'XTE':
       # Instantiate RXTEObs once so it gets added to the observatory registry
       if orbfile is not None:
           # Determine what observatory type is.
           log.info('Setting up RXTE observatory')
           RXTEObs(name='RXTE',FPorbname=orbfile,tt2tdb_mode='none')
       # Read event file and return list of TOA objects
       tl  = load_RXTE_TOAs(args.eventname)

   ts = pint.toa.TOAs(toalist=tl)
   ts.compute_TDBs()
   ts.compute_posvels(ephem='DE421',planets=False)


   # Load PINT model objects
   modelin = pint.models.get_model(parfile)
   log.info(str(modelin))

   phss = modelin.phase(ts.table)[1]
   # ensure all postive
   phases = np.where(phss < 0.0, phss + 1.0, phss)

    mjds = ts.get_mjds()

    # Histogram phases to make pulse profile

    return
'''
#-------------------------THIS PLOTS USEFUL TEXT AT THE TOP OF THE SUPLOT-----------
def reset_rate(etable, IDS):
    'Count resets (detector undershoots) for each detector'

    nresets = np.zeros_like(IDS)

    # For each DET_ID count the number of events with undershoot flag set
    for i in range(len(IDS)):
        idx = np.where(np.logical_and(etable['DET_ID'] == IDS[i],
                        etable['EVENT_FLAGS'][:,FLAG_UNDERSHOOT]))[0]
        nresets[i] = len(idx)

    return nresets

def plot_resetrate(IDS, reset_rates):
    'Plots reset rates'
    reset = plot.bar(IDS, reset_rates, width = .85)
    plot.title('Reset Rate by Detector')
    plot.ylabel('Reset Rate [Hz]')
    plot.xlabel('DET_ID')
    #plot.ylim([0, np.max(reset_rates)+2])<|MERGE_RESOLUTION|>--- conflicted
+++ resolved
@@ -129,13 +129,9 @@
     ax_count.set_title('Light Curve')
     ax_count.set_xlabel('Time Elapsed (s)')
     ax_count.set_ylabel('Counts')
-<<<<<<< HEAD
-    #ax_count.set_yscale('log')
-=======
     if lclog:
     	ax_count.set_yscale('log')
         ax_rate.set_yscale('log')
->>>>>>> c7fabe10
     #Plot the counts / second on the other y axis
 
     ax_rate.set_ylabel('c/s')
