--- conflicted
+++ resolved
@@ -293,15 +293,6 @@
     filttable.meta['OBJECT'] = objname
     etable.meta['OBJECT'] = objname
 
-<<<<<<< HEAD
-if args.basename is None:
-    basename = '{0}'.format(bn)
-    args.basename = basename
-else:
-    basename = args.basename
-=======
->>>>>>> 6b2107cb
-
 # getting the overshoot and undershoot rate from HK files.  Times are hkmet
 log.info('Getting overshoot and undershoot rates')
 if len(args.hkfiles) > 0:
